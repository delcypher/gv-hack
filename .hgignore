--- conflicted
+++ resolved
@@ -12,7 +12,7 @@
 #Python temporary files
 *.pyc
 
-#Built binaries
+#Built binaries under MSVS and some versions of Mono
 Binaries/*
 
 #GPUVerifyBoogieDriver build files
@@ -48,10 +48,5 @@
 #gvtester dump
 run.pickle
 
-<<<<<<< HEAD
 #Visual studio-related file
-GPUVerify.v11.suo
-=======
-#Binaries directory on some versions of mono
-Binaries/*
->>>>>>> 1ec29b22
+GPUVerify.v11.suo